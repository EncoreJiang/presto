/*
 * Licensed under the Apache License, Version 2.0 (the "License");
 * you may not use this file except in compliance with the License.
 * You may obtain a copy of the License at
 *
 *     http://www.apache.org/licenses/LICENSE-2.0
 *
 * Unless required by applicable law or agreed to in writing, software
 * distributed under the License is distributed on an "AS IS" BASIS,
 * WITHOUT WARRANTIES OR CONDITIONS OF ANY KIND, either express or implied.
 * See the License for the specific language governing permissions and
 * limitations under the License.
 */
package com.facebook.presto.raptor.util;

<<<<<<< HEAD
//import static com.google.common.base.Preconditions.checkArgument;
import static com.google.common.base.Preconditions.checkNotNull;
//import static java.util.Locale.ENGLISH;
=======
import static com.google.common.base.Preconditions.checkArgument;
import static java.lang.String.format;
import static java.util.Locale.ENGLISH;
>>>>>>> 53702ef3

public final class MetadataUtil
{
    private MetadataUtil() {}

    public static String checkSchemaName(String schemaName)
    {
        return checkLowerCase(schemaName, "schemaName");
    }

    public static String checkTableName(String tableName)
    {
        return checkLowerCase(tableName, "tableName");
    }

    private static String checkLowerCase(String value, String name)
    {
<<<<<<< HEAD
        checkNotNull(value, "%s is null", name);
        //checkArgument(value.equals(value.toLowerCase(ENGLISH)), "%s is not lowercase", name);
=======
        if (value == null) {
            throw new NullPointerException(format("%s is null", name));
        }
        checkArgument(value.equals(value.toLowerCase(ENGLISH)), "%s is not lowercase", name);
>>>>>>> 53702ef3
        return value;
    }
}<|MERGE_RESOLUTION|>--- conflicted
+++ resolved
@@ -13,15 +13,11 @@
  */
 package com.facebook.presto.raptor.util;
 
-<<<<<<< HEAD
 //import static com.google.common.base.Preconditions.checkArgument;
 import static com.google.common.base.Preconditions.checkNotNull;
 //import static java.util.Locale.ENGLISH;
-=======
 import static com.google.common.base.Preconditions.checkArgument;
 import static java.lang.String.format;
-import static java.util.Locale.ENGLISH;
->>>>>>> 53702ef3
 
 public final class MetadataUtil
 {
@@ -39,15 +35,11 @@
 
     private static String checkLowerCase(String value, String name)
     {
-<<<<<<< HEAD
         checkNotNull(value, "%s is null", name);
         //checkArgument(value.equals(value.toLowerCase(ENGLISH)), "%s is not lowercase", name);
-=======
         if (value == null) {
             throw new NullPointerException(format("%s is null", name));
         }
-        checkArgument(value.equals(value.toLowerCase(ENGLISH)), "%s is not lowercase", name);
->>>>>>> 53702ef3
         return value;
     }
 }