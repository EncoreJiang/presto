/*
 * Licensed under the Apache License, Version 2.0 (the "License");
 * you may not use this file except in compliance with the License.
 * You may obtain a copy of the License at
 *
 *     http://www.apache.org/licenses/LICENSE-2.0
 *
 * Unless required by applicable law or agreed to in writing, software
 * distributed under the License is distributed on an "AS IS" BASIS,
 * WITHOUT WARRANTIES OR CONDITIONS OF ANY KIND, either express or implied.
 * See the License for the specific language governing permissions and
 * limitations under the License.
 */
package com.facebook.presto.metadata;

import com.facebook.presto.Session;
import com.facebook.presto.spi.ColumnMetadata;
import com.facebook.presto.spi.ConnectorTableMetadata;
import com.facebook.presto.spi.SchemaTableName;
import com.facebook.presto.spi.type.Type;
import com.facebook.presto.sql.analyzer.SemanticException;
import com.facebook.presto.sql.tree.Node;
import com.facebook.presto.sql.tree.QualifiedName;
import com.google.common.collect.ImmutableList;
import com.google.common.collect.ImmutableMap;
import com.google.common.collect.Lists;

import java.util.List;
import java.util.Optional;

import static com.facebook.presto.sql.analyzer.SemanticErrorCode.CATALOG_NOT_SPECIFIED;
import static com.facebook.presto.sql.analyzer.SemanticErrorCode.SCHEMA_NOT_SPECIFIED;
import static com.google.common.base.Preconditions.checkArgument;
<<<<<<< HEAD
import static com.google.common.base.Preconditions.checkNotNull;
//import static java.util.Locale.ENGLISH;
=======
import static java.lang.String.format;
import static java.util.Locale.ENGLISH;
import static java.util.Objects.requireNonNull;
>>>>>>> 53702ef3

public final class MetadataUtil
{
    private MetadataUtil() {}

    public static void checkTableName(String catalogName, Optional<String> schemaName, Optional<String> tableName)
    {
        checkCatalogName(catalogName);
        checkSchemaName(schemaName);
        checkTableName(tableName);

        checkArgument(schemaName.isPresent() || !tableName.isPresent(), "tableName specified but schemaName is missing");
    }

    public static String checkCatalogName(String catalogName)
    {
        return checkLowerCase(catalogName, "catalogName");
    }

    public static String checkSchemaName(String schemaName)
    {
        return checkLowerCase(schemaName, "schemaName");
    }

    public static Optional<String> checkSchemaName(Optional<String> schemaName)
    {
        return checkLowerCase(schemaName, "schemaName");
    }

    public static String checkTableName(String tableName)
    {
        return checkLowerCase(tableName, "tableName");
    }

    public static Optional<String> checkTableName(Optional<String> tableName)
    {
        return checkLowerCase(tableName, "tableName");
    }

    public static String checkColumnName(String catalogName)
    {
        return checkLowerCase(catalogName, "catalogName");
    }

    public static void checkObjectName(String catalogName, String schemaName, String objectName)
    {
<<<<<<< HEAD
        //checkLowerCase(catalogName, "catalogName");
        //checkLowerCase(schemaName, "schemaName");
        //checkLowerCase(tableName, "tableName");
=======
        checkLowerCase(catalogName, "catalogName");
        checkLowerCase(schemaName, "schemaName");
        checkLowerCase(objectName, "objectName");
>>>>>>> 53702ef3
    }

    public static Optional<String> checkLowerCase(Optional<String> value, String name)
    {
        if (value.isPresent()) {
            checkLowerCase(value.get(), name);
        }
        return value;
    }

    public static String checkLowerCase(String value, String name)
    {
<<<<<<< HEAD
        checkNotNull(value, "%s is null", name);
        //checkArgument(value.equals(value.toLowerCase(ENGLISH)), "%s is not lowercase J", name);
=======
        if (value == null) {
            throw new NullPointerException(format("%s is null", name));
        }
        checkArgument(value.equals(value.toLowerCase(ENGLISH)), "%s is not lowercase", name);
>>>>>>> 53702ef3
        return value;
    }

    public static ColumnMetadata findColumnMetadata(ConnectorTableMetadata tableMetadata, String columnName)
    {
        for (ColumnMetadata columnMetadata : tableMetadata.getColumns()) {
            if (columnName.equals(columnMetadata.getName())) {
                return columnMetadata;
            }
        }
        return null;
    }

    public static QualifiedObjectName createQualifiedObjectName(Session session, Node node, QualifiedName name)
    {
        requireNonNull(session, "session is null");
        requireNonNull(name, "name is null");
        checkArgument(name.getParts().size() <= 3, "Too many dots in table name: %s", name);

        List<String> parts = Lists.reverse(name.getParts());
        String objectName = parts.get(0);
        String schemaName = (parts.size() > 1) ? parts.get(1) : session.getSchema().orElseThrow(() ->
                new SemanticException(CATALOG_NOT_SPECIFIED, node, "Catalog must be specified when session catalog is not set"));
        String catalogName = (parts.size() > 2) ? parts.get(2) : session.getCatalog().orElseThrow(() ->
                new SemanticException(SCHEMA_NOT_SPECIFIED, node, "Schema must be specified when session schema is not set"));

        return new QualifiedObjectName(catalogName, schemaName, objectName);
    }

    public static boolean tableExists(Metadata metadata, Session session, String table)
    {
        if (!session.getCatalog().isPresent() || !session.getSchema().isPresent()) {
            return false;
        }
        QualifiedObjectName name = new QualifiedObjectName(session.getCatalog().get(), session.getSchema().get(), table);
        return metadata.getTableHandle(session, name).isPresent();
    }

    public static class SchemaMetadataBuilder
    {
        public static SchemaMetadataBuilder schemaMetadataBuilder()
        {
            return new SchemaMetadataBuilder();
        }

        private final ImmutableMap.Builder<SchemaTableName, ConnectorTableMetadata> tables = ImmutableMap.builder();

        public SchemaMetadataBuilder table(ConnectorTableMetadata tableMetadata)
        {
            tables.put(tableMetadata.getTable(), tableMetadata);
            return this;
        }

        public ImmutableMap<SchemaTableName, ConnectorTableMetadata> build()
        {
            return tables.build();
        }
    }

    public static class TableMetadataBuilder
    {
        public static TableMetadataBuilder tableMetadataBuilder(String schemaName, String tableName)
        {
            return new TableMetadataBuilder(new SchemaTableName(schemaName, tableName));
        }

        public static TableMetadataBuilder tableMetadataBuilder(SchemaTableName tableName)
        {
            return new TableMetadataBuilder(tableName);
        }

        private final SchemaTableName tableName;
        private final ImmutableList.Builder<ColumnMetadata> columns = ImmutableList.builder();
        private final ImmutableMap.Builder<String, Object> properties = ImmutableMap.builder();

        private TableMetadataBuilder(SchemaTableName tableName)
        {
            this.tableName = tableName;
        }

        public TableMetadataBuilder column(String columnName, Type type)
        {
            columns.add(new ColumnMetadata(columnName, type, false));
            return this;
        }

        public TableMetadataBuilder partitionKeyColumn(String columnName, Type type)
        {
            columns.add(new ColumnMetadata(columnName, type, true));
            return this;
        }

        public TableMetadataBuilder property(String name, Object value)
        {
            properties.put(name, value);
            return this;
        }

        public ConnectorTableMetadata build()
        {
            return new ConnectorTableMetadata(tableName, columns.build(), properties.build());
        }
    }
}<|MERGE_RESOLUTION|>--- conflicted
+++ resolved
@@ -31,14 +31,10 @@
 import static com.facebook.presto.sql.analyzer.SemanticErrorCode.CATALOG_NOT_SPECIFIED;
 import static com.facebook.presto.sql.analyzer.SemanticErrorCode.SCHEMA_NOT_SPECIFIED;
 import static com.google.common.base.Preconditions.checkArgument;
-<<<<<<< HEAD
 import static com.google.common.base.Preconditions.checkNotNull;
 //import static java.util.Locale.ENGLISH;
-=======
-import static java.lang.String.format;
-import static java.util.Locale.ENGLISH;
+//import static java.lang.String.format;
 import static java.util.Objects.requireNonNull;
->>>>>>> 53702ef3
 
 public final class MetadataUtil
 {
@@ -85,15 +81,9 @@
 
     public static void checkObjectName(String catalogName, String schemaName, String objectName)
     {
-<<<<<<< HEAD
         //checkLowerCase(catalogName, "catalogName");
         //checkLowerCase(schemaName, "schemaName");
         //checkLowerCase(tableName, "tableName");
-=======
-        checkLowerCase(catalogName, "catalogName");
-        checkLowerCase(schemaName, "schemaName");
-        checkLowerCase(objectName, "objectName");
->>>>>>> 53702ef3
     }
 
     public static Optional<String> checkLowerCase(Optional<String> value, String name)
@@ -106,15 +96,8 @@
 
     public static String checkLowerCase(String value, String name)
     {
-<<<<<<< HEAD
         checkNotNull(value, "%s is null", name);
         //checkArgument(value.equals(value.toLowerCase(ENGLISH)), "%s is not lowercase J", name);
-=======
-        if (value == null) {
-            throw new NullPointerException(format("%s is null", name));
-        }
-        checkArgument(value.equals(value.toLowerCase(ENGLISH)), "%s is not lowercase", name);
->>>>>>> 53702ef3
         return value;
     }
 
